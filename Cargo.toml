[package]
name = "comrak"
version = "0.15.0"
authors = ["Asherah Connor <ashe@kivikakk.ee>"]
description = "A 100% CommonMark-compatible GitHub Flavored Markdown parser and formatter"
documentation = "https://docs.rs/comrak"
homepage = "https://github.com/kivikakk/comrak"
repository = "https://github.com/kivikakk/comrak"
readme = "README.md"
keywords = ["markdown", "commonmark"]
license = "BSD-2-Clause"
categories = ["text-processing", "parsing", "command-line-utilities"]
exclude = ["/hooks/*", "/script/*", "/vendor/*", "/.travis.yml", "/Makefile", "/spec_out.txt"]
resolver = "2"

[profile.release]
lto = true

[[bin]]
name = "comrak"
required-features = ["cli", "syntect"]
doc = false

[dependencies]
typed-arena = "2.0.1"
regex = "1.5.5"
once_cell = "1.13.0"
entities = "1.0.1"
unicode_categories = "0.1.1"
memchr = "2"
pest = "2"
pest_derive = "2"
shell-words = { version = "1.0", optional = true }
<<<<<<< HEAD
slug = "0.1.4"
=======
emojis = { version = "0.5.2", optional = true }
>>>>>>> 4c3d3f00

[dev-dependencies]
ntest = "*"

[target.'cfg(not(target_arch="wasm32"))'.dev-dependencies]
propfuzz = "0.0.1"

[features]
default = ["cli", "syntect"]
cli = ["clap", "shell-words", "xdg"]
shortcodes = ["emojis"]

[target.'cfg(all(not(windows), not(target_arch="wasm32")))'.dependencies]
xdg = { version = "^2.1", optional = true }

[target.'cfg(target_arch="wasm32")'.dependencies]
syntect = { version = "5.0", optional = true, default-features = false, features = ["default-fancy"] }
clap = { version = "4.0", optional = true, features = ["derive", "string"] }

[target.'cfg(not(target_arch="wasm32"))'.dependencies]
syntect = { version = "5.0", optional = true, default-features = false, features = ["default-themes", "default-syntaxes", "html", "regex-onig"] }
clap = { version = "4.0", optional = true, features = ["derive", "string", "wrap_help"] }<|MERGE_RESOLUTION|>--- conflicted
+++ resolved
@@ -10,7 +10,14 @@
 keywords = ["markdown", "commonmark"]
 license = "BSD-2-Clause"
 categories = ["text-processing", "parsing", "command-line-utilities"]
-exclude = ["/hooks/*", "/script/*", "/vendor/*", "/.travis.yml", "/Makefile", "/spec_out.txt"]
+exclude = [
+    "/hooks/*",
+    "/script/*",
+    "/vendor/*",
+    "/.travis.yml",
+    "/Makefile",
+    "/spec_out.txt",
+]
 resolver = "2"
 
 [profile.release]
@@ -31,11 +38,8 @@
 pest = "2"
 pest_derive = "2"
 shell-words = { version = "1.0", optional = true }
-<<<<<<< HEAD
 slug = "0.1.4"
-=======
 emojis = { version = "0.5.2", optional = true }
->>>>>>> 4c3d3f00
 
 [dev-dependencies]
 ntest = "*"
@@ -52,9 +56,20 @@
 xdg = { version = "^2.1", optional = true }
 
 [target.'cfg(target_arch="wasm32")'.dependencies]
-syntect = { version = "5.0", optional = true, default-features = false, features = ["default-fancy"] }
+syntect = { version = "5.0", optional = true, default-features = false, features = [
+    "default-fancy",
+] }
 clap = { version = "4.0", optional = true, features = ["derive", "string"] }
 
 [target.'cfg(not(target_arch="wasm32"))'.dependencies]
-syntect = { version = "5.0", optional = true, default-features = false, features = ["default-themes", "default-syntaxes", "html", "regex-onig"] }
-clap = { version = "4.0", optional = true, features = ["derive", "string", "wrap_help"] }+syntect = { version = "5.0", optional = true, default-features = false, features = [
+    "default-themes",
+    "default-syntaxes",
+    "html",
+    "regex-onig",
+] }
+clap = { version = "4.0", optional = true, features = [
+    "derive",
+    "string",
+    "wrap_help",
+] }