--- conflicted
+++ resolved
@@ -11,12 +11,10 @@
 use std::str;
 use strings::build_opening_tag;
 
-<<<<<<< HEAD
 use crate::adapters::HeadingMeta;
-=======
+
 #[cfg(feature = "shortcodes")]
 extern crate emojis;
->>>>>>> 4c3d3f00
 
 /// Formats an AST as HTML, modified by the given options.
 pub fn format_document<'a>(
